--- conflicted
+++ resolved
@@ -20,11 +20,8 @@
 use std::fs::File;
 use std::path::PathBuf;
 use std::rc::Rc;
-<<<<<<< HEAD
 use ff::{PrimeField};
-=======
 use std::process;
->>>>>>> 9a07984f
 
 #[derive(Subcommand)]
 pub enum Halo2Commands {
@@ -77,12 +74,7 @@
     let module = Module::parse(&unparsed_file).unwrap();
     let module_3ac = compile(module, &PrimeFieldOps::<Fp>::default(), config);
 
-<<<<<<< HEAD
-    println!("* Synthesizing arithmetic circuit...");
-=======
     qprintln!(config, "* Synthesizing arithmetic circuit...");
-    //let circuit = Halo2Module::<Fp>::new(module_3ac.clone());
->>>>>>> 9a07984f
     let module_rc = Rc::new(module_3ac);
     let circuit = Halo2Module::<Fp>::new(module_rc);
     let params: Params<EqAffine> = Params::new(circuit.k);
@@ -160,8 +152,7 @@
     let (pk, _vk) = keygen(&circuit, &params);
 
     // Start proving witnesses
-<<<<<<< HEAD
-    println!("* Proving knowledge of witnesses...");
+    qprintln!(config, "* Proving knowledge of witnesses...");
     let proof = prover(circuit, &params, &pk, instances);
 
     // Serilize Public Inputs
@@ -173,23 +164,14 @@
             repr.as_ref().to_vec()
         })
         .collect();
-=======
-    qprintln!(config, "* Proving knowledge of witnesses...");
-    let proof = prover(circuit, &params, &pk);
-
-    // verifier(&params, &vk, &proof);
->>>>>>> 9a07984f
 
     qprintln!(config, "* Serializing proof to storage...");
     let mut proof_file = File::create(output).expect("unable to create proof file");
     ProofDataHalo2 { proof , public_inputs}
         .serialize(&mut proof_file)
         .expect("Proof serialization failed");
-<<<<<<< HEAD
-=======
-
+  
     qprintln!(config, "* Proof generation success!");
->>>>>>> 9a07984f
 }
 
 /* Implements the subcommand that verifies that a proof is correct. */
@@ -217,13 +199,8 @@
     let instances: &[Fp] = instances_vec.as_slice();
 
     // Veryfing proof
-<<<<<<< HEAD
-    println!("* Verifying proof validity...");
+    qprintln!(config, "* Verifying proof validity...");
     let verifier_result = verifier(&params, &vk, &proof, instances);
-=======
-    qprintln!(config, "* Verifying proof validity...");
-    let verifier_result = verifier(&params, &vk, &proof);
->>>>>>> 9a07984f
 
     match verifier_result {
         Ok(()) => {
