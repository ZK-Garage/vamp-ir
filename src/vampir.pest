WHITESPACE = _{ " " | "\t" | NEWLINE }

COMMENT = _{ "//" ~ (!"\n" ~ ANY)* | "/*" ~ (!"*/" ~ ANY)* ~ "*/" }

ident = @{ (ASCII_ALPHA | "_") ~ (ASCII_ALPHANUMERIC | "_")* }

keyword = { "fun" | "def" | "pub" }

valueName = { !keyword ~ ident }

infixOp = { "/" | "|" | "*" | "+" | "-" | "=" | "^" | "\\" | "%" }

binary = @{ '0'..'1' }

octal = @{ '0'..'7' }

hexadecimal = @{ '0'..'9' | 'a'..'f' | 'A'..'F' }

integerLiteral = @{ "0x" ~ hexadecimal+ | "0o" ~ octal+ | "0b" ~ binary+ | ASCII_DIGIT+ }

constant = { integerLiteral | "(" ~ ")" | "[" ~ "]" }

pattern = { pattern1 ~ ( "as" ~ valueName )* }

pattern1 = { pattern2 ~ ( "," ~ pattern2 )* }

pattern2 = { pattern3 ~ ( ":" ~ pattern3 )* }

pattern3 = { valueName | constant | "(" ~ pattern ~ ")" }

letBinding = { pattern ~ "=" ~ expr | valueName ~ pattern* ~ "=" ~ expr }

expr = { function | "def" ~ letBinding ~ ( ";" ~ expr )+ | !("def" | "fun") ~ expr1 }

expr1 = { expr2 | "{" ~ expr2 ~ ( ";" ~ expr2 )* ~ "}" }

expr2 = { expr3 ~ ( "," ~ expr3 )* }

expr3 = { expr4 ~ ( &"=" ~ infixOp ~ expr4 )* }

expr4 = { expr5 ~ ( ":" ~ expr5 )* }

expr5 = { expr6 ~ ( &("+" | "-") ~ infixOp ~ expr6 )* }

<<<<<<< HEAD
expr6 = { expr7 ~ ( &("*" | "/" | "\\" | "%") ~ infixOp ~ expr7 )* }
=======
expr5 = { expr6 ~ ( &("*" | "/" | "|" | "\\" | "%") ~ infixOp ~ expr6 )* }
>>>>>>> f69f0b50

expr7 = { expr8 ~ ( &"^" ~ infixOp ~ expr8 )* }

expr8 = { "(" ~ negate+ ~ expr9 ~ ")" | expr9 }

expr9 = { expr10+ }

expr10 = { "(" ~ expr ~ ")" | valueName | constant | &"fun" ~ expr | &"def" ~ expr }

function = { "fun" ~ pattern+ ~ &"{" ~ expr }

negate = { "-" }

definition = { "def" ~ letBinding }

declaration = { "pub" ~ valueName ~ ( ", " ~ valueName)* }

moduleItems = _{ SOI ~ ( declaration ~ ";" )* ~ ( ( definition | expr ) ~ ";" )+ ~ EOI }<|MERGE_RESOLUTION|>--- conflicted
+++ resolved
@@ -42,11 +42,7 @@
 
 expr5 = { expr6 ~ ( &("+" | "-") ~ infixOp ~ expr6 )* }
 
-<<<<<<< HEAD
-expr6 = { expr7 ~ ( &("*" | "/" | "\\" | "%") ~ infixOp ~ expr7 )* }
-=======
-expr5 = { expr6 ~ ( &("*" | "/" | "|" | "\\" | "%") ~ infixOp ~ expr6 )* }
->>>>>>> f69f0b50
+expr6 = { expr7 ~ ( &("*" | "/" | "|" | "\\" | "%") ~ infixOp ~ expr7 )* }
 
 expr7 = { expr8 ~ ( &"^" ~ infixOp ~ expr8 )* }
 
