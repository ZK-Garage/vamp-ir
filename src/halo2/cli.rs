--- conflicted
+++ resolved
@@ -176,21 +176,14 @@
     qprintln!(config, "* Verifying proof validity...");
     let verifier_result = verifier(&params, &vk, &proof);
 
-<<<<<<< HEAD
     match verifier_result {
         Ok(()) => {
-            println!("* Zero-knowledge proof is valid");
+            qprintln!(config, "* Zero-knowledge proof is valid");
         },
         Err(e) => {
-            println!("* Result from verifier: {:?}", e);
+            qprintln!(config, "* Result from verifier: {:?}", verifier_result);
             process::exit(1); // Exit the process with a code of 1 if an error occurred
         }
-=======
-    if let Ok(()) = verifier_result {
-        qprintln!(config, "* Zero-knowledge proof is valid");
-    } else {
-        qprintln!(config, "* Result from verifier: {:?}", verifier_result);
->>>>>>> d6828c37
     }
 }
 
