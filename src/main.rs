--- conflicted
+++ resolved
@@ -36,14 +36,8 @@
     let config = Config { quiet: cli.quiet };
 
     match &cli.backend {
-<<<<<<< HEAD
-        Backend::Plonk(plonk_commands) => plonk(plonk_commands).unwrap(),
-        Backend::Halo2(halo2_commands) => halo2(halo2_commands).unwrap(),
+        Backend::Plonk(plonk_commands) => plonk(plonk_commands, &config).unwrap(),
+        Backend::Halo2(halo2_commands) => halo2(halo2_commands, &config).unwrap(),
     };
     
-=======
-        Backend::Plonk(plonk_commands) => plonk(plonk_commands, &config),
-        Backend::Halo2(halo2_commands) => halo2(halo2_commands, &config),
-    }
->>>>>>> 9a07984f
 }