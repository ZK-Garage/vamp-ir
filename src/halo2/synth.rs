--- conflicted
+++ resolved
@@ -149,13 +149,8 @@
 }
 
 impl<F> FieldOps for PrimeFieldOps<F>
-<<<<<<< HEAD
     where
         F: ff::FromUniformBytes<64> + std::cmp::Ord ,
-=======
-where
-    F: ff::FromUniformBytes<64> + std::cmp::Ord,
->>>>>>> 0ae9272d
 {
     /* Evaluate the given negation expression in the given prime field. */
     fn canonical(&self, a: BigInt) -> BigInt {
@@ -1151,21 +1146,12 @@
     circuit: Halo2Module<Fp>,
     params: &Params<EqAffine>,
     pk: &ProvingKey<EqAffine>,
-<<<<<<< HEAD
     instances: &[Fp]
-) -> Vec<u8> {
-    let rng = OsRng;
-    let mut transcript = Blake2bWrite::<_, _, Challenge255<_>>::init(vec![]);
-    create_proof(params, pk, &[circuit], &[&[instances]], rng, &mut transcript)
-        .expect("proof generation should not fail");
-    transcript.finalize()
-=======
 ) -> Result<Vec<u8>, Error> {
     let rng = OsRng;
     let mut transcript = Blake2bWrite::<_, _, Challenge255<_>>::init(vec![]);
-    create_proof(params, pk, &[circuit], &[&[]], rng, &mut transcript)?;
+    create_proof(params, pk, &[circuit], &[&[instances]], rng, &mut transcript)?;
     Ok(transcript.finalize())
->>>>>>> 0ae9272d
 }
 
 pub fn verifier(
