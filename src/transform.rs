--- conflicted
+++ resolved
@@ -3,7 +3,6 @@
 use crate::ast::{Module, Definition, TExpr, Pattern, VariableId, LetBinding, Variable, InfixOp, Expr, Intrinsic, Function, Match};
 use ark_ff::{One, Zero};
 use num_traits::sign::Signed;
-use num_bigint::BigInt;
 
 /* A structure for generating unique variable IDs. */
 pub struct VarGen(VariableId);
@@ -1093,106 +1092,6 @@
     prover_defs: &mut HashSet<VariableId>,
     gen: &mut VarGen,
 ) -> TExpr {
-<<<<<<< HEAD
-    if let [TExpr { v: Expr::Constant(bit_len), ..}, val] = &args[..] {
-        let mut constraints = vec![];
-        let mut bit_bindings = HashMap::new();
-        let mut val_constraint = TExpr { v: Expr::Constant(Zero::zero()), t: None };
-        let mut witnesses = TExpr { v: Expr::Unit, t: Some(Type::Unit) };
-        // Constrain the variables involved in this expansion to be bits
-        let bit_len = u32::try_from(bit_len)
-            .expect("bit count supplied to range must be non-negative");
-        // Put trailing zeros into bit-vector
-        for _ in bit_len..RANGE_MAX_BITS {
-            witnesses = TExpr {
-                v: Expr::Product(
-                    Box::new(TExpr { v: Expr::Constant(Zero::zero()), t: Some(Type::Int) }),
-                    Box::new(witnesses.clone())
-                ),
-                t: Some(Type::Product(
-                    Box::new(Type::Int),
-                    Box::new(witnesses.t.unwrap())
-                )),
-            };
-        }
-        for i in (0..bit_len).rev() {
-            // expression: b
-            let bit_var = gen.generate_id();
-            // do not put the explicit definition of this variable into circuit
-            prover_defs.insert(bit_var);
-            // definition: b = (val // (2^i)) mod 2
-            let explicit_val = infix_op(
-                InfixOp::Modulo,
-                infix_op(
-                    InfixOp::IntDivide,
-                    val.clone(),
-                    TExpr { v: Expr::Constant(BigInt::from(2i8).pow(i)), t: Some(Type::Int) }
-                ),
-                TExpr { v: Expr::Constant(2i8.into()), t: Some(Type::Int) }
-            );
-            bit_bindings.insert(bit_var, explicit_val);
-            // expression: b
-            let bit_var = Expr::Variable(Variable::new(bit_var));
-            let bit_var = TExpr { v: bit_var, t: Some(Type::Int) };
-            // expression: b-1
-            let bit_var_m1 = infix_op(
-                InfixOp::Subtract,
-                bit_var.clone(),
-                TExpr { v: Expr::Constant(One::one()), t: Some(Type::Int) }
-            );
-            // expression: val_constraint := 2*val_constraint + b
-            val_constraint = infix_op(
-                InfixOp::Add,
-                bit_var.clone(),
-                infix_op(
-                    InfixOp::Multiply,
-                    TExpr { v: Expr::Constant(2i8.into()), t: Some(Type::Int) },
-                    val_constraint,
-                ),
-            );
-            // constraint: b*(b-1) = 0
-            constraints.push(infix_op(
-                InfixOp::Equal,
-                infix_op(
-                    InfixOp::Multiply,
-                    bit_var.clone(),
-                    bit_var_m1,
-                ),
-                TExpr { v: Expr::Constant(Zero::zero()), t: Some(Type::Int) },
-            ));
-            // Record bit index and value for the coming array creation
-            witnesses = TExpr {
-                v: Expr::Product(Box::new(bit_var), Box::new(witnesses.clone())),
-                t: Some(Type::Product(Box::new(Type::Int), Box::new(witnesses.t.unwrap()))),
-            };
-        }
-        // constraint: val = 2*(2*(2*(..) + b_2) + b_1) + b_0
-        // Uses Horner's method.
-        constraints.push(infix_op(
-            InfixOp::Equal,
-            val_constraint,
-            val.clone(),
-        ));
-        // expression: (b0, b1, ..., bN)
-        constraints.push(witnesses.clone());
-        // The aggregate of the above constraints constrains the given value to
-        // be the given number of bits
-        let mut constraint = TExpr {
-            v: Expr::Sequence(constraints),
-            t: witnesses.t,
-        };
-        // To help the prover derive the bit assignments, surround the
-        // constraints with explicit definitions
-        for (bit_var, explicit_var) in bit_bindings {
-            constraint = TExpr {
-                t: constraint.t.clone(),
-                v: Expr::LetBinding(
-                    LetBinding(
-                        Pattern::Variable(Variable::new(bit_var)),
-                        Box::new(explicit_var),
-                    ),
-                    Box::new(constraint)
-=======
     if let [val] = &args[..] {
         // Make a new prover definition that is equal to the argument
         let fresh_arg = Variable::new(gen.generate_id());
@@ -1203,7 +1102,6 @@
                 LetBinding(
                     Pattern::Variable(fresh_arg.clone()),
                     Box::new(val.clone()),
->>>>>>> 13ba8623
                 ),
                 Box::new(TExpr {
                     t: val.t.clone(),
