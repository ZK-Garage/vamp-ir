--- conflicted
+++ resolved
@@ -292,20 +292,16 @@
     println!("* Reading public parameters...");
     let mut pp_file = File::open(universal_params)
         .expect("unable to load public parameters file");
-<<<<<<< HEAD
-    let pp = <PC as PolynomialCommitment<<Bls12_381 as PairingEngine>::Fr, DensePolynomial<BlsScalar>>>::UniversalParams::deserialize(&mut pp_file).unwrap();
+    let pp = if *unchecked {
+        UniversalParams::deserialize_unchecked(&mut pp_file)
+    } else {
+        UniversalParams::deserialize(&mut pp_file)
+    }.unwrap();
 
     println!("* Public inputs:");
     for (var, val) in circuit.annotate_public_inputs(&vk.1, &pi).values() {
         println!("{} = {}", var, val);
     }
-=======
-    let pp = if *unchecked {
-        UniversalParams::deserialize_unchecked(&mut pp_file)
-    } else {
-        UniversalParams::deserialize(&mut pp_file)
-    }.unwrap();
->>>>>>> dfa2eda4
     
     // Verifier POV
     println!("* Verifying proof validity...");
