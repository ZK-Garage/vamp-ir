--- conflicted
+++ resolved
@@ -729,19 +729,9 @@
     gen: &mut VarGen,
 ) -> Result<(), Error> {
     match (&mut pat.v, &expr.v) {
-<<<<<<< HEAD
-        (Pat::Variable(var), _) if map.contains_key(&var.id) =>
-            Err(Error::DuplicatePatternVariable {
-                v: var.clone(),
-            }),
-=======
         (Pat::Variable(var), _) if map.contains_key(&var.id) => {
-            if let Some(equiv_pat) = &map[&var.id] {
-                *pat = equiv_pat.clone();
-            }
-            Ok(())
-        }
->>>>>>> 2e92a7f6
+            Err(Error::DuplicatePatternVariable { v: var.clone() })
+        }
         (Pat::Variable(var), Expr::Product(expr1, expr2)) => {
             let mut new_var1 = Variable::new(gen.generate_id());
             new_var1.name = var.name.as_ref().map(|x| x.to_owned() + ".0");
