use std::fmt::{self, Display};
use crate::ast::{Module, VariableId, Pat, TPat, Variable, TExpr, InfixOp, Function, Definition, Expr, LetBinding, Intrinsic};
use crate::transform::{VarGen, collect_pattern_variables};
use std::collections::{HashMap, HashSet};
use bincode::{Decode, Encode};

/* Collect the free variables occuring in the given type. */
fn collect_free_type_vars(
    typ: &Type,
    map: &mut HashMap<VariableId, Variable>,
) {
    match typ {
        Type::Int | Type::Unit => {},
        Type::Variable(var) => {
            map.insert(var.id, var.clone());
        },
        Type::List(typ1) => {
            collect_free_type_vars(typ1, map);
        },
        Type::Function(typ1, typ2) | Type::Product(typ1, typ2) => {
            collect_free_type_vars(typ1, map);
            collect_free_type_vars(typ2, map);
        },
        Type::Forall(var, typ2) => {
            if map.contains_key(&var.id) {
                collect_free_type_vars(typ2, map);
            } else {
                collect_free_type_vars(typ2, map);
                map.remove(&var.id);
            }
        },
    }
}

/* Generate a unique type variables for each pattern. */
fn allocate_pat_types(
    pat: &mut TPat,
    gen: &mut VarGen,
) {
    let new_var = gen.generate_id();
    pat.t = Some(Type::Variable(Variable::new(new_var)));
    
    match &mut pat.v {
        Pat::Product(pat1, pat2) | Pat::Cons(pat1, pat2) => {
            allocate_pat_types(pat1, gen);
            allocate_pat_types(pat2, gen);
        },
        Pat::As(pat1, _) => {
            allocate_pat_types(pat1, gen);
        },
        Pat::Constant(_) | Pat::Variable(_) | Pat::Unit | Pat::Nil => {},
    }
}

/* Generate a unique type variables for each expression. */
fn allocate_expr_types(
    expr: &mut TExpr,
    gen: &mut VarGen,
) {
    let new_var = gen.generate_id();
    expr.t = Some(Type::Variable(Variable::new(new_var)));
    
    match &mut expr.v {
        Expr::Sequence(exprs) => {
            for expr in exprs {
                allocate_expr_types(expr, gen);
            }
        },
        Expr::Infix(_, expr1, expr2) | Expr::Application(expr1, expr2) |
        Expr::Product(expr1, expr2) | Expr::Cons(expr1, expr2) => {
            allocate_expr_types(expr1, gen);
            allocate_expr_types(expr2, gen);
        },
        Expr::Negate(expr1) => {
            allocate_expr_types(expr1, gen);
        },
        Expr::Function(fun) => {
            for param in &mut fun.params {
                allocate_pat_types(param, gen);
            }
            allocate_expr_types(&mut *fun.body, gen);
        },
        Expr::LetBinding(binding, body) => {
            allocate_pat_types(&mut binding.0, gen);
            allocate_expr_types(&mut *binding.1, gen);
            allocate_expr_types(body, gen);
        },
        Expr::Match(matche) => {
            allocate_expr_types(&mut matche.0, gen);
            for pat1 in &mut matche.1 {
                allocate_pat_types(pat1, gen);
            }
            for expr2 in &mut matche.2 {
                allocate_expr_types(expr2, gen);
            }
        },
        Expr::Constant(_) | Expr::Variable(_) | Expr::Unit |
        Expr::Intrinsic(_) | Expr::Nil => {},
    }
}

/* Generate unique type variables for everything within this definition. */
fn allocate_def_types(
    def: &mut Definition,
    gen: &mut VarGen,
) {
    allocate_pat_types(&mut def.0.0, gen);
    allocate_expr_types(&mut *def.0.1, gen);
}

/* Generate unique type variables for everything within the given module. */
pub fn allocate_module_types(
    module: &mut Module,
    gen: &mut VarGen,
) {
    for def in &mut module.defs {
        allocate_def_types(def, gen);
    }
    for expr in &mut module.exprs {
        allocate_expr_types(expr, gen);
    }
}

/* A representation of expression types. */
#[derive(Debug, Clone, Encode, Decode)]
pub enum Type {
    Unit,
    Int,
    Variable(Variable),
    List(Box<Type>),
    Function(Box<Type>, Box<Type>),
    Product(Box<Type>, Box<Type>),
    Forall(Variable, Box<Type>),
}

impl Display for Type {
    fn fmt(&self, f: &mut fmt::Formatter<'_>) -> fmt::Result {
        match self {
            Type::Unit => write!(f, "()"),
            Type::Int => write!(f, "int"),
            Type::List(a) => write!(f, "[{}]", a),
            Type::Variable(var) => write!(f, "{}", var),
            Type::Function(a, b) => write!(f, "({} -> {})", a, b),
            Type::Product(a, b) => write!(f, "({}, {})", a, b),
            Type::Forall(var, b) =>
                write!(f, "forall {}. {}", var, b),
        }
    }
}

/* Get or generate the type variable associated with a given expression. */
pub fn expr_type_var(expr: &TExpr) -> &Type {
    expr.t.as_ref().unwrap()
}

/* Check if the given variable occurs in the type expression. */
fn occurs_in(
    var1: &Variable,
    type2: &Type,
    types: &mut HashMap<VariableId, Type>,
) -> bool {
    match type2 {
        Type::Variable(var2) if var1.id == var2.id => true,
        Type::Variable(var2) if types.contains_key(&var2.id) =>
            occurs_in(var1, &types[&var2.id].clone(), types),
        Type::Variable(_) | Type::Int | Type::Unit => false,
        Type::List(a) => occurs_in(var1, a, types),
        Type::Function(a, b) | Type::Product(a, b) =>
            occurs_in(var1, a, types) || occurs_in(var1, b, types),
        Type::Forall(_, _) =>
            panic!("universally quantified types cannot be occurs checked"),
    }
}

/* Unify the type variable with the given type. */
fn unify_variable(
    var1: &Variable,
    type2: &Type,
    types: &mut HashMap<VariableId, Type>,
    inserts: &mut Option<HashSet<VariableId>>,
) {
    match (var1, type2) {
        (var1, Type::Variable(var2)) if var1.id == var2.id => {},
        (var1, type2) if types.contains_key(&var1.id) =>
            unify_types(&types[&var1.id].clone(), type2, types, inserts),
        (var1, Type::Variable(var2)) if types.contains_key(&var2.id) =>
            unify_types(&Type::Variable(var1.clone()), &types[&var2.id].clone(), types, inserts),
        (var1, type2) if !occurs_in(var1, type2, types) => {
            types.insert(var1.id, type2.clone());
            if let Some(x) = inserts {
                x.insert(var1.id);
            }
        }
        _ => panic!("unable to match {:?} with {}", var1, type2),
    }
}

/* Unify the two given types together. */
pub fn unify_types(
    type1: &Type,
    type2: &Type,
    types: &mut HashMap<VariableId, Type>,
    inserts: &mut Option<HashSet<VariableId>>,
) {
    match (type1, type2) {
        (Type::Int, Type::Int) |
        (Type::Unit, Type::Unit) => {},
        (Type::List(a), Type::List(b)) => unify_types(a, b, types, inserts),
        (Type::Function(a1, b1), Type::Function(a2, b2)) |
        (Type::Product(a1, b1), Type::Product(a2, b2)) => {
            unify_types(&*a1, &*a2, types, inserts);
            unify_types(&*b1, &*b2, types, inserts);
        },
        (Type::Variable(v1), type2) | (type2, Type::Variable(v1)) =>
            unify_variable(v1, type2, types, inserts),
        _ => panic!("unable to match {} with {}", type1, type2),
    }
}

/* Fully expand the variables in the given type. */
pub fn expand_type(
    typ: &Type,
    types: &HashMap<VariableId, Type>,
) -> Type {
    match typ {
        Type::Unit => Type::Unit,
        Type::Int => Type::Int,
        Type::Variable(var) if types.contains_key(&var.id) =>
            expand_type(&types[&var.id], types),
        Type::Variable(_) => typ.clone(),
        Type::List(a) => Type::List(Box::new(expand_type(a, types))),
        Type::Function(a, b) => Type::Function(
            Box::new(expand_type(a, types)),
            Box::new(expand_type(b, types))
        ),
        Type::Product(a, b) => Type::Product(
            Box::new(expand_type(a, types)),
            Box::new(expand_type(b, types))
        ),
        Type::Forall(var, b) => Type::Forall(
            var.clone(),
            Box::new(expand_type(b, types)),
        ),
    }
}

/* Expand the given type until either it is no longer a variable or until there
 * are no more available expansions. */
fn partial_expand_type(
    typ: &Type,
    types: &HashMap<VariableId, Type>,
) -> Type {
    let mut typ = typ;
    while let Type::Variable(var) = typ {
        if let Some(inner) = types.get(&var.id) {
            typ = inner;
        } else {
            break
        }
    }
    typ.clone()
}

/* Consistently replace all quantified type variables occuring in type
 * expression with fresh ones. Useful for let polymorphism. */
fn instantiate_type_vars(
    typ: &mut Type,
    map: &mut HashMap<VariableId, VariableId>,
    gen: &mut VarGen
) {
    match typ {
        Type::Int | Type::Unit => {},
        Type::Variable(var) => {
            if let Some(target) = map.get(&var.id) {
                var.id = *target;
            }
        },
        Type::List(a) => {
            instantiate_type_vars(a, map, gen);
        },
        Type::Function(a, b) | Type::Product(a, b) => {
            instantiate_type_vars(a, map, gen);
            instantiate_type_vars(b, map, gen);
        },
        Type::Forall(var, b) => {
            map.insert(var.id, gen.generate_id());
            instantiate_type_vars(b, map, gen);
            *typ = *b.clone();
        },
    }
}

/* Strip all type variables occuring in the given pattern. */
pub fn strip_pat_types(pat: &mut TPat) {
    pat.t = None;
    match &mut pat.v {
        Pat::As(pat1, _) => {
            strip_pat_types(pat1);
        },
<<<<<<< HEAD
        Pat::Product(pat1, pat2) | Pat::Cons(pat1, pat2) => {
            strip_pat_types(pat1);
            strip_pat_types(pat2);
        },
        Pat::Constant(_) | Pat::Unit | Pat::Variable(_) | Pat::Nil => {},
=======
        Pat::Product(pat1, pat2) => {
            strip_pat_types(pat1);
            strip_pat_types(pat2);
        },
        Pat::Constant(_) | Pat::Unit | Pat::Variable(_) => {},
>>>>>>> f69f0b50
    }
}

/* Strip all type variables occuring in the given expression. */
pub fn strip_expr_types(expr: &mut TExpr) {
    expr.t = None;
    match &mut expr.v {
        Expr::Sequence(exprs) => {
            for expr in exprs {
                strip_expr_types(expr);
            }
        },
        Expr::Infix(_, expr1, expr2) | Expr::Application(expr1, expr2) |
<<<<<<< HEAD
        Expr::Product(expr1, expr2) | Expr::Cons(expr1, expr2) => {
=======
        Expr::Product(expr1, expr2) => {
>>>>>>> f69f0b50
            strip_expr_types(expr1);
            strip_expr_types(expr2);
        },
        Expr::Match(matche) => {
            strip_expr_types(&mut matche.0);
            for (_, expr2) in matche.1.iter_mut().zip(matche.2.iter_mut()) {
                strip_expr_types(expr2);
            }
        },
        Expr::Negate(expr) => {
            strip_expr_types(expr);
        },
        Expr::Constant(_) | Expr::Unit | Expr::Variable(_) | Expr::Nil => {},
        Expr::Intrinsic(Intrinsic { env, .. }) => {
            for val in env.values_mut() {
                strip_expr_types(val);
            }
        },
        Expr::Function(Function { body, env, .. }) => {
            strip_expr_types(body);
            for val in env.values_mut() {
                strip_expr_types(val);
            }
        },
        Expr::LetBinding(binding, expr) => {
            strip_expr_types(&mut binding.1);
            strip_expr_types(expr);
        },
    }
}

/* Strip all type variables occuring in the given definition. */
pub fn strip_def_types(def: &mut Definition) {
    strip_pat_types(&mut def.0.0);
    strip_expr_types(&mut def.0.1);
}

/* Strip all type variables occuring in the given module. */
pub fn strip_module_types(module: &mut Module) {
    for def in &mut module.defs {
        strip_def_types(def);
    }
    for expr in &mut module.exprs {
        strip_expr_types(expr);
    }
}

/* Infer the principle type of the given binding's expression and make a type
 * scheme that quantifies all free variables found in the expression that
 * cannot also be found in the environment. Finally, extend the environment with
 * the derived type schemes. */
fn infer_binding_types(
    def: &LetBinding,
    env_ftvs: &mut HashMap<VariableId, Variable>,
    vars: &mut HashMap<VariableId, Type>,
    types: &mut HashMap<VariableId, Type>,
    gen: &mut VarGen,
) {
    let expr1_var = expr_type_var(&*def.1);
    infer_expr_types(&*def.1, env_ftvs, vars, types, gen);
    infer_pat_types(&def.0, vars, types, gen);
    unify_types(pat_type_var(&def.0), expr_type_var(&def.1), types, &mut None);
    // Compute the set of free variables occuring in RHS' TYPE that
    // do not occur in the type environment
    let mut quant_vars = HashMap::new();
    collect_free_type_vars(&expand_type(expr1_var, types), &mut quant_vars);
    for env_ftv in env_ftvs.keys() {
        quant_vars.remove(env_ftv);
    }
    // Quantify the type of each variable bound by the pattern with the
    // free variables unique to the RHS
    let mut pat_vars = HashMap::new();
    collect_pattern_variables(&def.0, &mut pat_vars);
    for pat_var in pat_vars.keys() {
        let quant_expr = vars.get_mut(&pat_var).unwrap();
        // Quantify every free variable unique to the RHS' type
        for qvar in quant_vars.values() {
            *quant_expr = Type::Forall(qvar.clone(), Box::new(quant_expr.clone()));
        }
        // Add this type schema to the type environment in which the let
        // body is type-checked
        let quant_expr = quant_expr.clone();
        collect_free_type_vars(&expand_type(&quant_expr, types), env_ftvs);
    }
}

/* Get or generate the type variable associated with a given pattern. */
pub fn pat_type_var(pat: &TPat) -> &Type {
    pat.t.as_ref().unwrap()
}

/* Assign each variable in the pattern an explicit type, even if that means
 * expanding upon parts of the given type. */
pub fn infer_pat_types(
    pat: &TPat,
    vars: &mut HashMap<VariableId, Type>,
    types: &mut HashMap<VariableId, Type>,
    gen: &mut VarGen,
) {
    match &pat.v {
        Pat::Nil => {
            let pat_var = pat_type_var(pat);
            let poly_var = Type::Variable(Variable::new(gen.generate_id()));
            // []: [a]
            unify_types(pat_var, &Type::List(Box::new(poly_var)), types, &mut None);
        },
        Pat::Unit => {
            let pat_var = pat_type_var(pat);
            // (): ()
            unify_types(pat_var, &Type::Unit, types, &mut None);
        },
        Pat::Constant(_) => {
            let pat_var = pat_type_var(pat);
            // num: int
            unify_types(pat_var, &Type::Int, types, &mut None);
        },
        Pat::Variable(var) => {
            let pat_var = pat_type_var(pat);
            // Map the pattern name to its type
            vars.insert(var.id, pat_var.clone());
        },
        Pat::As(pat1, name) => {
            let pat1_var = pat_type_var(pat1);
            let pat_var = pat_type_var(pat);
            // a1: t1 |- a1 as _: t1
            unify_types(&pat_var, &pat1_var, types, &mut None);
            infer_pat_types(&pat1, vars, types, gen);
            // Map the pattern name to its type
            vars.insert(name.id, pat_var.clone());
        },
        Pat::Product(pat1, pat2) => {
            let pat1_var = pat_type_var(pat1);
            let pat2_var = pat_type_var(pat2);
            let pat_var = pat_type_var(pat);
            // a1: t1, a2: t2 |- (a1, a2): (t1, tN)
            unify_types(
                &pat_var,
                &Type::Product(Box::new(pat1_var.clone()), Box::new(pat2_var.clone())),
                types,
                &mut None,
            );
            infer_pat_types(pat1, vars, types, gen);
            infer_pat_types(pat2, vars, types, gen);
        },
        Pat::Cons(pat1, pat2) => {
            let pat1_var = pat_type_var(pat1);
            let pat2_var = pat_type_var(pat2);
            let pat_var = pat_type_var(pat);
            // a1: t1, a2: [t1] |- (a1:a2): [t1]
            unify_types(
                &pat2_var,
                &Type::List(Box::new(pat1_var.clone())),
                types,
                &mut None,
            );
            unify_types(&pat_var, &pat2_var, types, &mut None);
            infer_pat_types(pat1, vars, types, gen);
            infer_pat_types(pat2, vars, types, gen);
        },
    }
}

/* Recursively infer the types of expressions in the given expression tree.
 * Works by repeatedly generating and solving equations in the given typing
 * context. */
fn infer_expr_types(
    expr: &TExpr,
    env: &HashMap<VariableId, Variable>,
    vars: &HashMap<VariableId, Type>,
    types: &mut HashMap<VariableId, Type>,
    gen: &mut VarGen,
) {
    match &expr.v {
        Expr::Nil => {
            let expr_var = expr_type_var(expr);
            let poly_var = Type::Variable(Variable::new(gen.generate_id()));
            // []: [a]
            unify_types(expr_var, &Type::List(Box::new(poly_var)), types, &mut None);
        },
        Expr::Unit => {
            let expr_var = expr_type_var(expr);
            // (): ()
            unify_types(expr_var, &Type::Unit, types, &mut None);
        },
        Expr::Constant(_) => {
            let expr_var = expr_type_var(expr);
            // num: int
            unify_types(expr_var, &Type::Int, types, &mut None);
        },
        Expr::Infix(InfixOp::Equal, expr1, expr2) => {
            let expr_var = expr_type_var(expr);
            let expr1_var = expr_type_var(expr1);
            let expr2_var = expr_type_var(expr2);
            // a = b: ()
            unify_types(&expr_var, &Type::Unit, types, &mut None);
            // a: c |- b: c
            unify_types(&expr1_var, &expr2_var, types, &mut None);
            infer_expr_types(expr1, env, vars, types, gen);
            infer_expr_types(expr2, env, vars, types, gen);
        },
        Expr::Infix(
            InfixOp::Add | InfixOp::Subtract | InfixOp::Multiply |
            InfixOp::Divide | InfixOp::DivideZ | InfixOp::Exponentiate | InfixOp::IntDivide |
            InfixOp::Modulo,
            expr1,
            expr2
        ) => {
            let expr_var = expr_type_var(expr);
            let expr1_var = expr_type_var(expr1);
            let expr2_var = expr_type_var(expr2);
            // a op b: int
            unify_types(&expr_var, &Type::Int, types, &mut None);
            // a: int
            unify_types(&expr1_var, &Type::Int, types, &mut None);
            // b: int
            unify_types(&expr2_var, &Type::Int, types, &mut None);
            infer_expr_types(expr1, env, vars, types, gen);
            infer_expr_types(expr2, env, vars, types, gen);
        },
        Expr::Negate(expr1) => {
            let expr_var = expr_type_var(expr);
            let expr1_var = expr_type_var(expr1);
            // (-a): int
            unify_types(&expr_var, &Type::Int, types, &mut None);
            // a: int
            unify_types(&expr1_var, &Type::Int, types, &mut None);
            infer_expr_types(expr1, env, vars, types, gen);
        },
        Expr::Sequence(seq) => {
            let last_expr = seq.last().expect("encountered empty sequence");
            let expr_var = expr_type_var(expr);
            let last_expr_var = expr_type_var(last_expr);
            // aN: c |- (a1; ...; aN): c
            unify_types(&expr_var, &last_expr_var, types, &mut None);
            for expr in seq {
                infer_expr_types(expr, env, vars, types, gen);
            }
        },
        Expr::Product(expr1, expr2) => {
            let expr1_var = expr_type_var(expr1);
            let expr2_var = expr_type_var(expr2);
            let expr_var = expr_type_var(expr);
            // a1: t1, a2: t2 |- (a1, a2): (t1, t2)
            unify_types(
                &expr_var,
                &Type::Product(Box::new(expr1_var.clone()), Box::new(expr2_var.clone())),
                types,
                &mut None,
            );
            infer_expr_types(expr1, env, vars, types, gen);
            infer_expr_types(expr2, env, vars, types, gen);
        },
        Expr::Cons(expr1, expr2) => {
            let expr1_var = expr_type_var(expr1);
            let expr2_var = expr_type_var(expr2);
            let expr_var = expr_type_var(expr);
            // a1: t1, a2: [t1] |- (a1:a2): [t1]
            unify_types(
                &expr2_var,
                &Type::List(Box::new(expr1_var.clone())),
                types,
                &mut None,
            );
            unify_types(&expr_var, &expr2_var, types, &mut None);
            infer_expr_types(expr1, env, vars, types, gen);
            infer_expr_types(expr2, env, vars, types, gen);
        },
        Expr::Application(expr1, expr2) => {
            let expr_var = expr_type_var(expr);
            let expr1_var = expr_type_var(expr1);
            let expr2_var = expr_type_var(expr2);
            // b: t, a b: u |- a: t -> u
            unify_types(
                &expr1_var,
                &Type::Function(
                    Box::new(expr2_var.clone()),
                    Box::new(expr_var.clone())
                ),
                types,
                &mut None
            );
            infer_expr_types(expr1, env, vars, types, gen);
            infer_expr_types(expr2, env, vars, types, gen);
        },
        Expr::Function(Function { params, body: expr1, .. }) => {
            let expr_var = expr_type_var(expr);
            let expr1_var = expr_type_var(expr1);
            let mut func_var = expr1_var.clone();
            let mut env = env.clone();
            let mut vars = vars.clone();
            for param in params.iter().rev() {
                infer_pat_types(param, &mut vars, types, gen);
                let param_type = pat_type_var(param);
                collect_free_type_vars(&expand_type(&param_type, types), &mut env);
                func_var = Type::Function(Box::new(param_type.clone()), Box::new(func_var));
            }
            // a1: t1, ..., aN: tN |- b: u
            // fun a1 ... aN -> b : t1 -> ... -> tN -> u
            unify_types(&expr_var, &func_var, types, &mut None);
            infer_expr_types(expr1, &env, &vars, types, gen);
        },
        Expr::Match(matche) => {
            let expr_var = expr_type_var(expr);
            let expr1_var = expr_type_var(&matche.0);
            for (pat, expr2) in matche.1.iter().zip(matche.2.iter()) {
                let mut vars = vars.clone();
                let mut env = env.clone();
                infer_pat_types(pat, &mut vars, types, gen);
                let pat_type = pat_type_var(pat);
                unify_types(&pat_type, &expr1_var, types, &mut None);
                let expr2_var = expr_type_var(expr2);
                unify_types(&expr_var, &expr2_var, types, &mut None);
                collect_free_type_vars(&expand_type(&pat_type, types), &mut env);
                infer_expr_types(expr2, &env, &vars, types, gen);
            }
        },
        Expr::Intrinsic(Intrinsic { params, ..}) => {
            let expr_var = expr_type_var(expr);
            let mut vars = vars.clone();
            let mut func_var = Type::Variable(Variable::new(gen.generate_id()));
            for param in params.iter().rev() {
                infer_pat_types(param, &mut vars, types, gen);
                let param_type = pat_type_var(param);
                func_var = Type::Function(Box::new(param_type.clone()), Box::new(func_var));
            }
            unify_types(&func_var, &expr_var, types, &mut None);
        },
        Expr::LetBinding(def, expr2) => {
            let expr_var = expr_type_var(expr);
            let expr2_var = expr_type_var(expr2);
            let mut env = env.clone();
            let mut vars = vars.clone();
            infer_binding_types(def, &mut env, &mut vars, types, gen);
            unify_types(&expr_var, &expr2_var, types, &mut None);
            infer_expr_types(expr2, &env, &vars, types, gen);
        },
        Expr::Variable(var) => {
            let expr_var = expr_type_var(expr);
            let mut fresh = expand_type(&vars[&var.id], types);
            let mut new_map = HashMap::new();
            instantiate_type_vars(&mut fresh, &mut new_map, gen);
            unify_types(
                &expr_var,
                &fresh,
                types,
                &mut None,
            );
        },
    }
}

/* Infer the type of the definition bindings and its contained sub-expressions.
 */
fn infer_def_types(
    def: &Definition,
    env: &mut HashMap<VariableId, Variable>,
    vars: &mut HashMap<VariableId, Type>,
    types: &mut HashMap<VariableId, Type>,
    gen: &mut VarGen,
) {
    infer_binding_types(&def.0, env, vars, types, gen);
}

/* Type check the module using Hindley Milner. */
pub fn infer_module_types(
    annotated: &mut Module,
    globals: &HashMap<String, VariableId>,
    vars: &mut HashMap<VariableId, Type>,
    types: &mut HashMap<VariableId, Type>,
    gen: &mut VarGen,
) {
    allocate_module_types(annotated, gen);
    let mut env = HashMap::new();
    // Initialize the type environment with the types of global variables
    for (name, id) in globals {
        if !vars.contains_key(id) {
            let mut var = Variable::new(gen.generate_id());
            var.name = Some(name.clone());
            vars.insert(*id, Type::Variable(var));
        }
    }
    for typ in vars.values() {
        collect_free_type_vars(typ, &mut env);
    }
    for def in &mut annotated.defs {
        infer_def_types(def, &mut env, vars, types, gen);
    }
    for expr in &mut annotated.exprs {
        infer_expr_types(expr, &env, vars, types, gen);
    }
}

/* Expand tuple pattern variables into tuple patterns. */
pub fn expand_pattern_variables(
    pat: &mut TPat,
    expr: &TExpr,
    map: &mut HashMap<VariableId, TPat>,
    gen: &mut VarGen,
) {
    match (&mut pat.v, &expr.v) {
        (Pat::Variable(var), _) if map.contains_key(&var.id) => {
            *pat = map[&var.id].clone();
        },
        (Pat::Variable(var), Expr::Product(expr1, expr2)) => {
            let mut new_var1 = Variable::new(gen.generate_id());
            new_var1.name = var
                .name
                .as_ref()
                .map(|x| x.to_owned() + ".0");
            let mut var1 = Pat::Variable(new_var1).type_pat(None);
            expand_pattern_variables(&mut var1, &expr1, map, gen);
            
            let mut new_var2 = Variable::new(gen.generate_id());
            new_var2.name = var
                .name
                .as_ref()
                .map(|x| x.to_owned() + ".1");
            let mut var2 = Pat::Variable(new_var2).type_pat(None);
            expand_pattern_variables(&mut var2, &expr2, map, gen);

            let curr_id = var.id;
            pat.v = Pat::Product(Box::new(var1), Box::new(var2));
            map.insert(curr_id, pat.clone());
        },
<<<<<<< HEAD
        (Pat::Variable(var), Expr::Cons(expr1, expr2)) => {
            let mut new_var1 = Variable::new(gen.generate_id());
            new_var1.name = var
                .name
                .as_ref()
                .map(|x| x.to_owned() + ".0");
            let mut var1 = Pat::Variable(new_var1).type_pat(expr1.t.clone());
            expand_pattern_variables(&mut var1, &expr1, map, gen);
            
            let mut new_var2 = Variable::new(gen.generate_id());
            new_var2.name = var
                .name
                .as_ref()
                .map(|x| x.to_owned() + ".1");
            let mut var2 = Pat::Variable(new_var2).type_pat(expr2.t.clone());
            expand_pattern_variables(&mut var2, &expr2, map, gen);

            let curr_id = var.id;
            pat.v = Pat::Cons(Box::new(var1), Box::new(var2));
            map.insert(curr_id, pat.clone());
        },
=======
>>>>>>> f69f0b50
        (Pat::Variable(var), Expr::Unit) => {
            map.insert(var.id, Pat::Unit.type_pat(Some(Type::Unit)));
            *pat = map[&var.id].clone();
        },
        (Pat::Variable(var), Expr::Nil) => {
            map.insert(var.id, Pat::Nil.type_pat(None));
            *pat = map[&var.id].clone();
        },
        (Pat::Variable(_), _) => {},
        (Pat::Product(pat1, pat2), Expr::Product(expr1, expr2)) => {
            expand_pattern_variables(pat1, &expr1, map, gen);
            expand_pattern_variables(pat2, &expr2, map, gen);
        },
<<<<<<< HEAD
        (Pat::Cons(pat1, pat2), Expr::Cons(expr1, expr2)) => {
            expand_pattern_variables(pat1, &expr1, map, gen);
            expand_pattern_variables(pat2, &expr2, map, gen);
        },
        (Pat::Constant(_), _) => {},
        (Pat::Unit, _) => {},
        (Pat::Nil, Expr::Nil) => {},
=======
        (Pat::Constant(_), _) => {},
        (Pat::Unit, _) => {},
>>>>>>> f69f0b50
        (Pat::As(pat1, _name), _) => {
            expand_pattern_variables(pat1, expr, map, gen);
        },
        _ => panic!("pattern {} cannot match {}", pat, expr),
    }
}

/* Expand tuple variables into tuple expressions using the available type
 * information. */
pub fn expand_expr_variables(
    expr: &mut TExpr,
    map: &mut HashMap<VariableId, TExpr>,
    types: &HashMap<VariableId, Type>,
    gen: &mut VarGen,
) {
    let typ = partial_expand_type(expr_type_var(expr), types);
    match (&mut expr.v, typ) {
        (Expr::Variable(var), _) if map.contains_key(&var.id) => {
            *expr = map[&var.id].clone();
        },
        (Expr::Variable(var), Type::Product(typ1, typ2)) => {
            let mut new_var1 = Variable::new(gen.generate_id());
            new_var1.name = var
                .name
                .as_ref()
                .map(|x| x.to_owned() + ".0");
            let mut var1 = Expr::Variable(new_var1).type_expr(Some(*typ1.clone()));
            expand_expr_variables(&mut var1, map, types, gen);
            
            let mut new_var2 = Variable::new(gen.generate_id());
            new_var2.name = var
                .name
                .as_ref()
                .map(|x| x.to_owned() + ".1");
            let mut var2 = Expr::Variable(new_var2).type_expr(Some(*typ2.clone()));
            expand_expr_variables(&mut var2, map, types, gen);

            let curr_id = var.id;
            expr.v = Expr::Product(Box::new(var1), Box::new(var2));
            map.insert(curr_id, expr.clone());
        },
        (Expr::Variable(var), Type::Unit) => {
            map.insert(var.id, Expr::Unit.type_expr(Some(Type::Unit)));
            *expr = map[&var.id].clone();
        },
        (Expr::Variable(_), Type::Int) => {},
        (Expr::Variable(var), Type::Function(_, _)) =>
            panic!("the global function {} is undefined", var),
<<<<<<< HEAD
        (Expr::Variable(var), Type::List(_)) =>
            panic!("the global list {} is undefined", var),
=======
>>>>>>> f69f0b50
        (Expr::Variable(var), Type::Variable(_)) =>
            panic!("unable to determine type of global variable {}", var),
        (Expr::Product(expr1, expr2), _) => {
            expand_expr_variables(expr1, map, types, gen);
            expand_expr_variables(expr2, map, types, gen);
        },
        (Expr::Constant(_), Type::Int) | (Expr::Unit, Type::Unit) => {},
        _ => panic!("expression {} cannot have type {}", expr, expand_type(expr_type_var(expr), types)),
    }
}

/* Print out the types of top-level program definitions. */
pub fn print_types(module: &Module, types: &HashMap<VariableId, Type>) {
    for def in &module.defs {
        if let Some(typ) = &def.0.1.t {
            println!("{}: {}", def.0.0, expand_type(typ, types));
        }
    }
}<|MERGE_RESOLUTION|>--- conflicted
+++ resolved
@@ -297,19 +297,11 @@
         Pat::As(pat1, _) => {
             strip_pat_types(pat1);
         },
-<<<<<<< HEAD
         Pat::Product(pat1, pat2) | Pat::Cons(pat1, pat2) => {
             strip_pat_types(pat1);
             strip_pat_types(pat2);
         },
         Pat::Constant(_) | Pat::Unit | Pat::Variable(_) | Pat::Nil => {},
-=======
-        Pat::Product(pat1, pat2) => {
-            strip_pat_types(pat1);
-            strip_pat_types(pat2);
-        },
-        Pat::Constant(_) | Pat::Unit | Pat::Variable(_) => {},
->>>>>>> f69f0b50
     }
 }
 
@@ -323,11 +315,7 @@
             }
         },
         Expr::Infix(_, expr1, expr2) | Expr::Application(expr1, expr2) |
-<<<<<<< HEAD
         Expr::Product(expr1, expr2) | Expr::Cons(expr1, expr2) => {
-=======
-        Expr::Product(expr1, expr2) => {
->>>>>>> f69f0b50
             strip_expr_types(expr1);
             strip_expr_types(expr2);
         },
@@ -752,7 +740,7 @@
             pat.v = Pat::Product(Box::new(var1), Box::new(var2));
             map.insert(curr_id, pat.clone());
         },
-<<<<<<< HEAD
+
         (Pat::Variable(var), Expr::Cons(expr1, expr2)) => {
             let mut new_var1 = Variable::new(gen.generate_id());
             new_var1.name = var
@@ -774,8 +762,6 @@
             pat.v = Pat::Cons(Box::new(var1), Box::new(var2));
             map.insert(curr_id, pat.clone());
         },
-=======
->>>>>>> f69f0b50
         (Pat::Variable(var), Expr::Unit) => {
             map.insert(var.id, Pat::Unit.type_pat(Some(Type::Unit)));
             *pat = map[&var.id].clone();
@@ -789,7 +775,6 @@
             expand_pattern_variables(pat1, &expr1, map, gen);
             expand_pattern_variables(pat2, &expr2, map, gen);
         },
-<<<<<<< HEAD
         (Pat::Cons(pat1, pat2), Expr::Cons(expr1, expr2)) => {
             expand_pattern_variables(pat1, &expr1, map, gen);
             expand_pattern_variables(pat2, &expr2, map, gen);
@@ -797,10 +782,6 @@
         (Pat::Constant(_), _) => {},
         (Pat::Unit, _) => {},
         (Pat::Nil, Expr::Nil) => {},
-=======
-        (Pat::Constant(_), _) => {},
-        (Pat::Unit, _) => {},
->>>>>>> f69f0b50
         (Pat::As(pat1, _name), _) => {
             expand_pattern_variables(pat1, expr, map, gen);
         },
@@ -849,11 +830,8 @@
         (Expr::Variable(_), Type::Int) => {},
         (Expr::Variable(var), Type::Function(_, _)) =>
             panic!("the global function {} is undefined", var),
-<<<<<<< HEAD
         (Expr::Variable(var), Type::List(_)) =>
             panic!("the global list {} is undefined", var),
-=======
->>>>>>> f69f0b50
         (Expr::Variable(var), Type::Variable(_)) =>
             panic!("unable to determine type of global variable {}", var),
         (Expr::Product(expr1, expr2), _) => {
