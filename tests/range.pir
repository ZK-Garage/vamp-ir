/* Any value 0 <= x < 32 such that the last two bits 1, 0 is valid. For example
   10 is valid since its bit string is ...1010. Run as follows:
   vamp-ir setup -o params.pp
   vamp-ir compile -u params.pp -s tests/range.pir -o circuit.plonk
   vamp-ir prove -u params.pp -c circuit.plonk -o proof.plonk
   vamp-ir verify -u params.pp -c circuit.plonk -p proof.plonk
*/
<<<<<<< HEAD
pub x;
def (0, 1, ar) = range 5 x;
=======

// Ensure that the given argument is 1 or 0, and returns it

def bool x { x*(x-1) = 0; x };

// Extract the 8 bits from a number argument

def range5 a {
    def a0 = bool (fresh ((a\1) % 2));
    def a1 = bool (fresh ((a\2) % 2));
    def a2 = bool (fresh ((a\4) % 2));
    def a3 = bool (fresh ((a\8) % 2));
    def a4 = bool (fresh ((a\16) % 2));
    a = a0 + 2*a1 + 4*a2 + 8*a3 + 16*a4;
    (a0, a1, a2, a3, a4, ())
};

def (0, 1, ar) = range5 x;
>>>>>>> 13ba8623
<|MERGE_RESOLUTION|>--- conflicted
+++ resolved
@@ -5,10 +5,8 @@
    vamp-ir prove -u params.pp -c circuit.plonk -o proof.plonk
    vamp-ir verify -u params.pp -c circuit.plonk -p proof.plonk
 */
-<<<<<<< HEAD
+
 pub x;
-def (0, 1, ar) = range 5 x;
-=======
 
 // Ensure that the given argument is 1 or 0, and returns it
 
@@ -26,5 +24,4 @@
     (a0, a1, a2, a3, a4, ())
 };
 
-def (0, 1, ar) = range5 x;
->>>>>>> 13ba8623
+def (0, 1, ar) = range5 x;